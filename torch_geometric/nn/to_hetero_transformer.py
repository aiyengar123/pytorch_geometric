--- conflicted
+++ resolved
@@ -7,11 +7,8 @@
 from torch import Tensor
 from torch.nn import Module
 
-<<<<<<< HEAD
 import torch_geometric
-=======
 from torch_geometric.nn.dense.linear import is_uninitialized_parameter
->>>>>>> 2947af77
 from torch_geometric.nn.fx import Transformer, get_submodule
 from torch_geometric.nn.to_hetero_module import ToHeteroLinear
 from torch_geometric.typing import EdgeType, Metadata, NodeType
@@ -395,7 +392,6 @@
             self.find_by_target(f'{target}.{key2str(self.metadata[1][0])}'))
         if not has_node_level_target and not has_edge_level_target:
             return module
-<<<<<<< HEAD
         if is_linear(module):
             return ToHeteroLinear(module,
                                   self.metadata[int(has_edge_level_target)])
@@ -408,33 +404,13 @@
                     continue
                 if hasattr(module, 'reset_parameters'):
                     module_dict[key2str(key)].reset_parameters()
-                elif sum([p.numel() for p in module.parameters()]) > 0:
+                elif sum([is_uninitialized_parameter(p) or p.numel() for p in module.parameters()]) > 0:
                     warnings.warn(
                         f"'{target}' will be duplicated, but its parameters "
                         f"cannot be reset. To suppress this warning, add a "
                         f"'reset_parameters()' method to '{target}'")
 
             return module_dict
-=======
-
-        module_dict = torch.nn.ModuleDict()
-        for key in self.metadata[int(has_edge_level_target)]:
-            module_dict[key2str(key)] = copy.deepcopy(module)
-            if len(self.metadata[int(has_edge_level_target)]) <= 1:
-                continue
-            if hasattr(module, 'reset_parameters'):
-                module_dict[key2str(key)].reset_parameters()
-            elif sum([
-                    is_uninitialized_parameter(p) or p.numel()
-                    for p in module.parameters()
-            ]) > 0:
-                warnings.warn(
-                    f"'{target}' will be duplicated, but its parameters "
-                    f"cannot be reset. To suppress this warning, add a "
-                    f"'reset_parameters()' method to '{target}'")
-
-        return module_dict
->>>>>>> 2947af77
 
     # Helper methods ##########################################################
 
