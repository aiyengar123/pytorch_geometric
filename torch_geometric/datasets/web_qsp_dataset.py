--- conflicted
+++ resolved
@@ -168,15 +168,8 @@
         super().__init__(root, None, None, force_reload=force_reload)
         self.load(self.processed_paths[0])
 
-<<<<<<< HEAD
     def retrieval_via_pcst(self, graph: Data, q_emb: torch.Tensor, textual_nodes: df,
                            textual_edges: df, topk: int = 3, topk_e: int = 3,
-=======
-    def retrieval_via_pcst(self, graph: Data, q_emb: torch.Tensor,
-                           textual_nodes: pd.DataFrame,
-                           textual_edges: pd.DataFrame, topk: int = 3,
-                           topk_e: int = 3,
->>>>>>> 9ddc8d30
                            cost_e: float = 0.5) -> Tuple[Data, str]:
         # from original G-Retriever work
         # https://arxiv.org/abs/2402.07630
