# This example shows how to top the OGBG leaderboard using GNN+LLM
# hyperparams are hardcoded
import torch
from g_retriever import train

from torch_geometric.datasets import OGBG_Code2
from torch_geometric.nn.models import GAT, GRetriever
from torch_geometric.nn.nlp import LLM

master_prompt = "Please provide the name of the python function."


def get_loss_ogbg(model, batch, **kwargs) -> torch.Tensor:
    questions = [master_prompt for i in range(len(batch.y))]
    labels = ['|'.join(label) for label in batch.y]
<<<<<<< HEAD
    print("batch.x=",batch.x)
    return model(questions, batch.x, batch.edge_index, batch.batch,
                 labels, batch.edge_attr, batch.desc)
=======
    return model(questions, batch.x, batch.edge_index, batch.batch, labels,
                 batch.edge_attr, batch.desc)
>>>>>>> de2772e6


def inference_step_ogbg(model, batch, **kwargs):
    questions = [master_prompt for i in range(len(batch.y))]
    pred = model.inference(questions, batch.x, batch.edge_index, batch.batch,
                           batch.edge_attr, batch.desc)
    labels = ['|'.join(label) for label in batch.y]
    eval_data = {
        "pred": pred,
        "question": batch.question,
        "desc": batch.desc,
        "label": labels
    }
    return eval_data


gnn_to_use = GAT(in_channels=1024, hidden_channels=1024, out_channels=1024,
                 num_layers=4, heads=4)
llm_to_use = LLM(model_name="meta-llama/CodeLlama-7b-Python-hf", num_params=7)
# This would require a data center scale hardware setup
# llm_to_use = LLM(model_name="deepseek-ai/DeepSeek-Coder-V2-Base",
#                  num_params=236)
CodeRetriever = GRetriever(
    llm=llm_to_use,
    gnn=gnn_to_use,
)

train(num_epochs=5, hidden_channels=None, num_gnn_layers=None, batch_size=16,
      eval_batch_size=32, lr=1e-5, checkpointing=True, model=CodeRetriever,
      dataset=OGBG_Code2, get_loss=get_loss_ogbg,
      inference_step=inference_step_ogbg, model_save_name="code_retriever")
torch.cuda.empty_cache()
torch.cuda.reset_max_memory_allocated()
gc.collect()<|MERGE_RESOLUTION|>--- conflicted
+++ resolved
@@ -13,14 +13,9 @@
 def get_loss_ogbg(model, batch, **kwargs) -> torch.Tensor:
     questions = [master_prompt for i in range(len(batch.y))]
     labels = ['|'.join(label) for label in batch.y]
-<<<<<<< HEAD
     print("batch.x=",batch.x)
-    return model(questions, batch.x, batch.edge_index, batch.batch,
-                 labels, batch.edge_attr, batch.desc)
-=======
     return model(questions, batch.x, batch.edge_index, batch.batch, labels,
                  batch.edge_attr, batch.desc)
->>>>>>> de2772e6
 
 
 def inference_step_ogbg(model, batch, **kwargs):
