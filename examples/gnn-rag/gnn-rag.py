--- conflicted
+++ resolved
@@ -1,16 +1,6 @@
 import argparse
 import os
 import time
-<<<<<<< HEAD
-from torch_geometric.nn.models import Trainer_KBQA
-=======
-
-import numpy as np
-import torch
->>>>>>> 8f9ec415
-from parsing import add_parse_args
-
-#from Models.ReaRev.rearev import
 from torch_geometric.nn.models import Trainer_KBQA
 from torch_geometric.utils import create_logger
 
@@ -30,7 +20,6 @@
         timestamp,
     )
 
-<<<<<<< HEAD
 
 def main():
     if not os.path.exists(args.checkpoint_dir):
@@ -49,40 +38,4 @@
         trainer.evaluate_single(ckpt_path)
 
 if __name__ == '__main__':
-    main()
-=======
-# def main():
-#     if not os.path.exists(args.checkpoint_dir):
-#         os.mkdir(args.checkpoint_dir)
-#     logger = create_logger(args)
-#     trainer = Trainer_KBQA(args=vars(args), model_name=args.model_name, logger=logger)
-#     if not args.is_eval:
-#         trainer.train(0, args.num_epoch - 1)
-#     else:
-#         assert args.load_experiment is not None
-#         if args.load_experiment is not None:
-#             ckpt_path = os.path.join(args.checkpoint_dir, args.load_experiment)
-#             print("Loading pre trained model from {}".format(ckpt_path))
-#         else:
-#             ckpt_path = None
-#         trainer.evaluate_single(ckpt_path)
-
-if not os.path.exists(args.checkpoint_dir):
-    os.mkdir(args.checkpoint_dir)
-logger = create_logger(args)
-trainer = Trainer_KBQA(args=vars(args), model_name=args.model_name,
-                       logger=logger)
-if not args.is_eval:
-    trainer.train(0, args.num_epoch - 1)
-else:
-    assert args.load_experiment is not None
-    if args.load_experiment is not None:
-        ckpt_path = os.path.join(args.checkpoint_dir, args.load_experiment)
-        print(f"Loading pre trained model from {ckpt_path}")
-    else:
-        ckpt_path = None
-    trainer.evaluate_single(ckpt_path)
-
-# if __name__ == '__main__':
-#     main()
->>>>>>> 8f9ec415
+    main()